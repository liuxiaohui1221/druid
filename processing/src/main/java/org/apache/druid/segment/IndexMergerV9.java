--- conflicted
+++ resolved
@@ -76,7 +76,6 @@
 import java.util.Arrays;
 import java.util.Collections;
 import java.util.HashMap;
-import java.util.Iterator;
 import java.util.LinkedHashMap;
 import java.util.LinkedHashSet;
 import java.util.List;
@@ -182,8 +181,7 @@
       final Function<List<TransformableRowIterator>, TimeAndDimsIterator> rowMergerFn,
       final boolean fillRowNumConversions,
       final IndexSpec indexSpec,
-      final @Nullable SegmentWriteOutMediumFactory segmentWriteOutMediumFactory,
-      final boolean materializedMerge
+      final @Nullable SegmentWriteOutMediumFactory segmentWriteOutMediumFactory
   ) throws IOException
   {
     progress.start();
@@ -261,8 +259,7 @@
           mergedMetrics,
           rowMergerFn,
           handlers,
-          mergers,
-          materializedMerge
+          mergers
       );
       closer.register(timeAndDimsIterator);
       final GenericColumnSerializer timeWriter = setupTimeWriter(segmentWriteOutMedium, indexSpec);
@@ -564,14 +561,12 @@
         int[] arr = new int[adapter.getNumRows()];
         Arrays.fill(arr, INVALID_ROW);
         rowNumConversions.add(IntBuffer.wrap(arr));
-        System.out.println("adapter:" + adapter + "," + adapter.getNumRows());
       }
     }
 
     long time = System.currentTimeMillis();
-    while (timeAndDimsIterator.moveToNext()) { // 相同分组行的维度值聚合
+    while (timeAndDimsIterator.moveToNext()) {
       progress.progress();
-      //获取聚合后的行
       TimeAndDimsPointer timeAndDims = timeAndDimsIterator.getPointer();
       timeWriter.serialize(timeAndDims.timestampSelector);
 
@@ -584,7 +579,6 @@
         if (merger.canSkip()) {
           continue;
         }
-        //处理合并后的当前selector指向行对应的维度编码值
         merger.processMergedRow(timeAndDims.getDimensionSelector(dimIndex));
       }
 
@@ -595,28 +589,16 @@
              originalIteratorIndex >= 0;
              originalIteratorIndex =
                  comprisedRows.nextCurrentlyCombinedOriginalIteratorIndex(originalIteratorIndex + 1)) {
-          //当前聚合的新行在originalIteratorIndex对象中对应的原始行号，所有indexer对象对应行号顺序要一致。
-          //IntBuffer长度是原始indexer中数据总条数，
-          // 若每产生一新行聚合了indexer1对象中0,1,2,4行，indexer2对象中的0,1,6,7行，则需要在对应下标位置设置rowCount。
+
           IntBuffer conversionBuffer = rowNumConversions.get(originalIteratorIndex);
-          // int minRowNum = comprisedRows.getMinCurrentlyCombinedRowNumByOriginalIteratorIndex(originalIteratorIndex);
-          // int maxRowNum = comprisedRows.getMaxCurrentlyCombinedRowNumByOriginalIteratorIndex(originalIteratorIndex);
-          Iterator<Integer> originalRowNums = comprisedRows.getCurrentlyCombinedRowNumsByOriginalIteratorIndex(
-              originalIteratorIndex);
-          while (originalRowNums.hasNext()) {
-            int rowNum = originalRowNums.next();
-            // while (conversionBuffer.position() < rowNum) {
-            //   conversionBuffer.put(INVALID_ROW);
-            // }
-            System.out.println(originalIteratorIndex + ": " + Arrays.toString(conversionBuffer.array())
-                               + ","
-                               + rowNum
-                               + ","
-                               + rowCount);
-            conversionBuffer.array()[rowNum] = rowCount;
-            if (originalIteratorIndex == 0 && rowNum == 1 && rowCount == 3) {
-              System.out.println("now...");
+          int minRowNum = comprisedRows.getMinCurrentlyCombinedRowNumByOriginalIteratorIndex(originalIteratorIndex);
+          int maxRowNum = comprisedRows.getMaxCurrentlyCombinedRowNumByOriginalIteratorIndex(originalIteratorIndex);
+
+          for (int rowNum = minRowNum; rowNum <= maxRowNum; rowNum++) {
+            while (conversionBuffer.position() < rowNum) {
+              conversionBuffer.put(INVALID_ROW);
             }
+            conversionBuffer.put(rowCount);
           }
 
         }
@@ -649,7 +631,6 @@
     }
     log.debug("completed walk through of %,d rows in %,d millis.", rowCount, System.currentTimeMillis() - startTime);
     progress.stopSection(section);
-
     return rowNumConversions;
   }
 
@@ -1004,53 +985,7 @@
         indexSpec,
         progress,
         segmentWriteOutMediumFactory,
-        maxColumnsToMerge,
-        false
-    );
-  }
-
-  @Override
-  public File mergeQueryableIndex(
-      List<QueryableIndex> indexes,
-      boolean rollup,
-      final List<String> targetDimensions,
-      final AggregatorFactory[] metricAggs,
-      File outDir,
-      IndexSpec indexSpec,
-      ProgressIndicator progress,
-      @Nullable SegmentWriteOutMediumFactory segmentWriteOutMediumFactory,
-      int maxColumnsToMerge,
-      final boolean materializedMerge
-  ) throws IOException
-  {
-    return multiphaseMerge(
-        IndexMerger.toIndexableAdapters(indexes, targetDimensions),
-        rollup,
-        targetDimensions,
-        metricAggs,
-        outDir,
-        indexSpec,
-        progress,
-        segmentWriteOutMediumFactory,
-        maxColumnsToMerge,
-        materializedMerge
-    );
-  }
-
-  @Override
-  public File merge(
-      List<IndexableAdapter> indexes,
-      boolean rollup,
-      final List<String> targetDimensions,
-      final AggregatorFactory[] metricAggs,
-      File outDir,
-      IndexSpec indexSpec,
-      int maxColumnsToMerge,
-      final boolean materializedMerge
-  ) throws IOException
-  {
-    return multiphaseMerge(indexes, rollup, targetDimensions, metricAggs, outDir, indexSpec,
-                           new BaseProgressIndicator(), null, maxColumnsToMerge, materializedMerge
+        maxColumnsToMerge
     );
   }
 
@@ -1064,13 +999,10 @@
       int maxColumnsToMerge
   ) throws IOException
   {
-<<<<<<< HEAD
-    return multiphaseMerge(indexes, rollup, metricAggs, null, outDir, indexSpec, new BaseProgressIndicator(), null, maxColumnsToMerge);
-=======
+    // return multiphaseMerge(indexes, rollup, metricAggs, null, outDir, indexSpec, new BaseProgressIndicator(), null, maxColumnsToMerge);
     return multiphaseMerge(indexes, rollup, null, metricAggs, outDir, indexSpec,
                            new BaseProgressIndicator(), null, maxColumnsToMerge, false
     );
->>>>>>> f1407e46
   }
 
   private File multiphaseMerge(
@@ -1151,7 +1083,7 @@
           List<IndexableAdapter> qIndexAdapters = new ArrayList<>();
           for (File outputFile : currentOutputs) {
             QueryableIndex qIndex = indexIO.loadIndex(outputFile, true, SegmentLazyLoadFailCallback.NOOP);
-            qIndexAdapters.add(new QueryableIndexIndexableAdapter(qIndex, targetDimensions));
+            qIndexAdapters.add(new QueryableIndexIndexableAdapter(qIndex));
           }
           currentPhases = getMergePhases(qIndexAdapters, maxColumnsToMerge);
           currentOutputs = new ArrayList<>();
@@ -1235,17 +1167,13 @@
       final boolean materializedMerge
   ) throws IOException
   {
-<<<<<<< HEAD
-    final List<String> mergedDimensions = IndexMerger.getMergedDimensions(indexes, dimensionsSpec);
-=======
-    List<String> mergedDimensions = IndexMerger.getMergedDimensions(indexes);
+    List<String> mergedDimensions = IndexMerger.getMergedDimensions(indexes, dimensionsSpec);
     if (materializedMerge) {
       //是否包含targetDimensions，包含则使用targetDimensions
       if (mergedDimensions.containsAll(targetDimensions)) {
         mergedDimensions = targetDimensions;
       }
     }
->>>>>>> f1407e46
 
     final List<String> mergedMetrics = IndexMerger.mergeIndexed(
         indexes.stream().map(IndexableAdapter::getMetricNames).collect(Collectors.toList())
@@ -1286,12 +1214,7 @@
 
     Function<List<TransformableRowIterator>, TimeAndDimsIterator> rowMergerFn;
     if (rollup) {
-      rowMergerFn = rowIterators -> new RowCombiningTimeAndDimsIterator(
-          rowIterators,
-          sortedMetricAggs,
-          mergedMetrics,
-          targetDimensions
-      );
+      rowMergerFn = rowIterators -> new RowCombiningTimeAndDimsIterator(rowIterators, sortedMetricAggs, mergedMetrics);
     } else {
       rowMergerFn = MergingRowIterator::new;
     }
@@ -1306,8 +1229,7 @@
         rowMergerFn,
         true,
         indexSpec,
-        segmentWriteOutMediumFactory,
-        materializedMerge
+        segmentWriteOutMediumFactory
     );
   }
 
@@ -1326,7 +1248,7 @@
   ) throws IOException
   {
     try (QueryableIndex index = indexIO.loadIndex(inDir)) {
-      final IndexableAdapter adapter = new QueryableIndexIndexableAdapter(index, null);
+      final IndexableAdapter adapter = new QueryableIndexIndexableAdapter(index);
       return makeIndexFiles(
           ImmutableList.of(adapter),
           null,
@@ -1337,8 +1259,7 @@
           Iterables::getOnlyElement,
           false,
           indexSpec,
-          segmentWriteOutMediumFactory,
-          false
+          segmentWriteOutMediumFactory
       );
     }
   }
@@ -1371,8 +1292,7 @@
         MergingRowIterator::new,
         true,
         indexSpec,
-        segmentWriteOutMediumFactory,
-        false
+        segmentWriteOutMediumFactory
     );
   }
 
@@ -1400,8 +1320,7 @@
       final List<String> mergedMetrics,
       final Function<List<TransformableRowIterator>, TimeAndDimsIterator> rowMergerFn,
       final Map<String, DimensionHandler> handlers,
-      final List<DimensionMergerV9> mergers,
-      final boolean materializedMerge
+      final List<DimensionMergerV9> mergers
   )
   {
     List<TransformableRowIterator> perIndexRowIterators = Lists.newArrayListWithCapacity(indexes.size());
@@ -1414,8 +1333,7 @@
             mergedMetrics,
             handlers,
             adapter,
-            target,
-            materializedMerge
+            target
         );
       }
       perIndexRowIterators.add(IndexMerger.toMergedIndexRowIterator(target, i, mergers));
@@ -1428,8 +1346,7 @@
       List<String> reorderedMetrics,
       Map<String, DimensionHandler> originalHandlers,
       IndexableAdapter originalAdapter,
-      TransformableRowIterator originalIterator,
-      boolean materializedMerge
+      TransformableRowIterator originalIterator
   )
   {
     RowPointer reorderedRowPointer = reorderRowPointerColumns(
@@ -1437,16 +1354,14 @@
         reorderedMetrics,
         originalHandlers,
         originalAdapter,
-        originalIterator.getPointer(),
-        materializedMerge
+        originalIterator.getPointer()
     );
     TimeAndDimsPointer reorderedMarkedRowPointer = reorderRowPointerColumns(
         reorderedDimensions,
         reorderedMetrics,
         originalHandlers,
         originalAdapter,
-        originalIterator.getMarkedPointer(),
-        materializedMerge
+        originalIterator.getMarkedPointer()
     );
     return new ForwardingRowIterator(originalIterator)
     {
@@ -1469,8 +1384,7 @@
       List<String> reorderedMetrics,
       Map<String, DimensionHandler> originalHandlers,
       IndexableAdapter originalAdapter,
-      T originalRowPointer,
-      boolean materializedMerge
+      T originalRowPointer
   )
   {
     ColumnValueSelector[] reorderedDimensionSelectors = reorderedDimensions
@@ -1505,8 +1419,7 @@
           reorderedHandlers,
           reorderedMetricSelectors,
           reorderedMetrics,
-          ((RowPointer) originalRowPointer).rowNumPointer,
-          !materializedMerge
+          ((RowPointer) originalRowPointer).rowNumPointer
       );
     } else {
       //noinspection unchecked
@@ -1515,8 +1428,7 @@
           reorderedDimensionSelectors,
           reorderedHandlers,
           reorderedMetricSelectors,
-          reorderedMetrics,
-          !materializedMerge
+          reorderedMetrics
       );
     }
   }
