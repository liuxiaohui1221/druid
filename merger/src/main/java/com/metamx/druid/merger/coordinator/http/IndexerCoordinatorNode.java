/*
 * Druid - a distributed column store.
 * Copyright (C) 2012  Metamarkets Group Inc.
 *
 * This program is free software; you can redistribute it and/or
 * modify it under the terms of the GNU General Public License
 * as published by the Free Software Foundation; either version 2
 * of the License, or (at your option) any later version.
 *
 * This program is distributed in the hope that it will be useful,
 * but WITHOUT ANY WARRANTY; without even the implied warranty of
 * MERCHANTABILITY or FITNESS FOR A PARTICULAR PURPOSE.  See the
 * GNU General Public License for more details.
 *
 * You should have received a copy of the GNU General Public License
 * along with this program; if not, write to the Free Software
 * Foundation, Inc., 51 Franklin Street, Fifth Floor, Boston, MA  02110-1301, USA.
 */

package com.metamx.druid.merger.coordinator.http;

import com.amazonaws.auth.BasicAWSCredentials;
import com.amazonaws.services.ec2.AmazonEC2Client;
import com.fasterxml.jackson.databind.InjectableValues;
import com.fasterxml.jackson.databind.ObjectMapper;
import com.fasterxml.jackson.dataformat.smile.SmileFactory;
import com.google.common.base.Charsets;
import com.google.common.base.Optional;
import com.google.common.base.Throwables;
import com.google.common.collect.ImmutableMap;
import com.google.common.collect.Lists;
import com.google.common.io.InputSupplier;
import com.google.common.util.concurrent.ThreadFactoryBuilder;
import com.google.inject.Guice;
import com.google.inject.Injector;
import com.google.inject.servlet.GuiceFilter;
import com.metamx.common.ISE;
import com.metamx.common.concurrent.ScheduledExecutorFactory;
import com.metamx.common.concurrent.ScheduledExecutors;
import com.metamx.common.config.Config;
import com.metamx.common.lifecycle.Lifecycle;
import com.metamx.common.lifecycle.LifecycleStart;
import com.metamx.common.lifecycle.LifecycleStop;
import com.metamx.common.logger.Logger;
import com.metamx.druid.QueryableNode;
import com.metamx.druid.config.ConfigManager;
import com.metamx.druid.config.ConfigManagerConfig;
import com.metamx.druid.config.JacksonConfigManager;
import com.metamx.druid.db.DbConnector;
import com.metamx.druid.db.DbConnectorConfig;
import com.metamx.druid.http.GuiceServletConfig;
import com.metamx.druid.http.RedirectFilter;
import com.metamx.druid.http.RedirectInfo;
import com.metamx.druid.http.StatusServlet;
import com.metamx.druid.initialization.Initialization;
import com.metamx.druid.initialization.ServerConfig;
import com.metamx.druid.initialization.ServiceDiscoveryConfig;
import com.metamx.druid.jackson.DefaultObjectMapper;
import com.metamx.druid.merger.common.RetryPolicyFactory;
import com.metamx.druid.merger.common.actions.LocalTaskActionClientFactory;
import com.metamx.druid.merger.common.actions.TaskActionClientFactory;
import com.metamx.druid.merger.common.actions.TaskActionToolbox;
import com.metamx.druid.merger.common.config.IndexerZkConfig;
import com.metamx.druid.merger.common.config.RetryPolicyConfig;
import com.metamx.druid.merger.common.config.TaskLogConfig;
import com.metamx.druid.merger.common.index.EventReceiverFirehoseFactory;
import com.metamx.druid.merger.common.index.StaticS3FirehoseFactory;
import com.metamx.druid.merger.common.tasklogs.NoopTaskLogs;
import com.metamx.druid.merger.common.tasklogs.S3TaskLogs;
import com.metamx.druid.merger.common.tasklogs.SwitchingTaskLogProvider;
import com.metamx.druid.merger.common.tasklogs.TaskLogProvider;
import com.metamx.druid.merger.common.tasklogs.TaskLogs;
import com.metamx.druid.merger.coordinator.DbTaskStorage;
import com.metamx.druid.merger.coordinator.ForkingTaskRunner;
import com.metamx.druid.merger.coordinator.HeapMemoryTaskStorage;
import com.metamx.druid.merger.coordinator.MergerDBCoordinator;
import com.metamx.druid.merger.coordinator.RemoteTaskRunner;
import com.metamx.druid.merger.coordinator.TaskLockbox;
import com.metamx.druid.merger.coordinator.TaskMasterLifecycle;
import com.metamx.druid.merger.coordinator.TaskQueue;
import com.metamx.druid.merger.coordinator.TaskRunner;
import com.metamx.druid.merger.coordinator.TaskRunnerFactory;
import com.metamx.druid.merger.coordinator.TaskStorage;
import com.metamx.druid.merger.coordinator.TaskStorageQueryAdapter;
import com.metamx.druid.merger.coordinator.config.EC2AutoScalingStrategyConfig;
import com.metamx.druid.merger.coordinator.config.ForkingTaskRunnerConfig;
import com.metamx.druid.merger.coordinator.config.IndexerCoordinatorConfig;
import com.metamx.druid.merger.coordinator.config.IndexerDbConnectorConfig;
import com.metamx.druid.merger.coordinator.config.RemoteTaskRunnerConfig;
import com.metamx.druid.merger.coordinator.scaling.AutoScalingStrategy;
import com.metamx.druid.merger.coordinator.scaling.EC2AutoScalingStrategy;
import com.metamx.druid.merger.coordinator.scaling.NoopAutoScalingStrategy;
import com.metamx.druid.merger.coordinator.scaling.ResourceManagementScheduler;
import com.metamx.druid.merger.coordinator.scaling.ResourceManagementSchedulerConfig;
import com.metamx.druid.merger.coordinator.scaling.ResourceManagementSchedulerFactory;
import com.metamx.druid.merger.coordinator.scaling.SimpleResourceManagementStrategy;
import com.metamx.druid.merger.coordinator.scaling.SimpleResourceManagmentConfig;
import com.metamx.druid.merger.coordinator.setup.WorkerSetupData;
import com.metamx.druid.utils.PropUtils;
import com.metamx.emitter.EmittingLogger;
import com.metamx.emitter.core.Emitters;
import com.metamx.emitter.service.ServiceEmitter;
import com.metamx.http.client.HttpClient;
import com.metamx.http.client.HttpClientConfig;
import com.metamx.http.client.HttpClientInit;
import com.metamx.http.client.response.ToStringResponseHandler;
import com.metamx.metrics.JvmMonitor;
import com.metamx.metrics.Monitor;
import com.metamx.metrics.MonitorScheduler;
import com.metamx.metrics.MonitorSchedulerConfig;
import com.metamx.metrics.SysMonitor;
import org.apache.curator.framework.CuratorFramework;
import org.apache.curator.framework.recipes.cache.PathChildrenCache;
import org.jets3t.service.S3ServiceException;
import org.jets3t.service.impl.rest.httpclient.RestS3Service;
import org.jets3t.service.security.AWSCredentials;
import org.joda.time.Duration;
import org.mortbay.jetty.Server;
import org.mortbay.jetty.servlet.Context;
import org.mortbay.jetty.servlet.DefaultServlet;
import org.mortbay.jetty.servlet.FilterHolder;
import org.mortbay.jetty.servlet.ServletHolder;
import org.mortbay.resource.ResourceCollection;
import org.skife.config.ConfigurationObjectFactory;
import org.skife.jdbi.v2.DBI;

import java.io.IOException;
import java.io.InputStream;
import java.net.URL;
import java.util.List;
import java.util.Properties;
import java.util.concurrent.ExecutorService;
import java.util.concurrent.Executors;
import java.util.concurrent.ScheduledExecutorService;
import java.util.concurrent.atomic.AtomicReference;

/**
 */
public class IndexerCoordinatorNode extends QueryableNode<IndexerCoordinatorNode>
{
  private static final Logger log = new Logger(IndexerCoordinatorNode.class);

  public static Builder builder()
  {
    return new Builder();
  }

  private RestS3Service s3Service = null;
  private List<Monitor> monitors = null;
  private ServiceEmitter emitter = null;
  private DbConnectorConfig dbConnectorConfig = null;
  private DBI dbi = null;
  private IndexerCoordinatorConfig config = null;
  private MergerDBCoordinator mergerDBCoordinator = null;
  private TaskStorage taskStorage = null;
  private TaskQueue taskQueue = null;
  private TaskLockbox taskLockbox = null;
  private IndexerZkConfig indexerZkConfig;
  private TaskRunnerFactory taskRunnerFactory = null;
  private ResourceManagementSchedulerFactory resourceManagementSchedulerFactory = null;
  private HttpClient httpClient = null;
  private TaskActionClientFactory taskActionClientFactory = null;
  private TaskMasterLifecycle taskMasterLifecycle = null;
  private TaskLogs persistentTaskLogs = null;
  private TaskLogProvider taskLogProvider = null;
  private Server server = null;

  private boolean initialized = false;

  public IndexerCoordinatorNode(
      Properties props,
      Lifecycle lifecycle,
      ObjectMapper jsonMapper,
      ObjectMapper smileMapper,
      ConfigurationObjectFactory configFactory
  )
  {
    super("index-coordinator", log, props, lifecycle, jsonMapper, smileMapper, configFactory);
  }

  public IndexerCoordinatorNode setEmitter(ServiceEmitter emitter)
  {
    this.emitter = emitter;
    return this;
  }

  public IndexerCoordinatorNode setMergerDBCoordinator(MergerDBCoordinator mergerDBCoordinator)
  {
    this.mergerDBCoordinator = mergerDBCoordinator;
    return this;
  }

  public IndexerCoordinatorNode setS3Service(RestS3Service s3Service)
  {
    this.s3Service = s3Service;
    return this;
  }

  public IndexerCoordinatorNode setTaskQueue(TaskQueue taskQueue)
  {
    this.taskQueue = taskQueue;
    return this;
  }

  public IndexerCoordinatorNode setTaskLockbox(TaskLockbox taskLockbox)
  {
    this.taskLockbox = taskLockbox;
    return this;
  }

  public IndexerCoordinatorNode setMergeDbCoordinator(MergerDBCoordinator mergeDbCoordinator)
  {
    this.mergerDBCoordinator = mergeDbCoordinator;
    return this;
  }

  public IndexerCoordinatorNode setTaskRunnerFactory(TaskRunnerFactory taskRunnerFactory)
  {
    this.taskRunnerFactory = taskRunnerFactory;
    return this;
  }

  public IndexerCoordinatorNode setResourceManagementSchedulerFactory(ResourceManagementSchedulerFactory resourceManagementSchedulerFactory)
  {
    this.resourceManagementSchedulerFactory = resourceManagementSchedulerFactory;
    return this;
  }

  public IndexerCoordinatorNode setHttpClient(HttpClient httpClient)
  {
    this.httpClient = httpClient;
    return this;
  }

  public void doInit() throws Exception
  {
    final ScheduledExecutorFactory scheduledExecutorFactory = ScheduledExecutors.createFactory(getLifecycle());
    initializeDB();

    final ConfigManagerConfig managerConfig = getConfigFactory().build(ConfigManagerConfig.class);
    DbConnector.createConfigTable(dbi, managerConfig.getConfigTable());
    JacksonConfigManager configManager =
        new JacksonConfigManager(
            getLifecycle().addManagedInstance(
                new ConfigManager(
                    dbi,
                    managerConfig
                )
            ), getJsonMapper()
        );

    initializeHttpClient();
    initializeEmitter();
    initializeMonitors();
    initializeIndexerCoordinatorConfig();
    initializeMergeDBCoordinator();
    initializeJacksonSubtypes();
    initializeTaskStorage();
    initializeTaskLockbox();
    initializeTaskQueue();
<<<<<<< HEAD
    initializeJacksonInjections();
    initializeJacksonSubtypes();
    initializeCurator();
=======
>>>>>>> d1a8b93b
    initializeIndexerZkConfig();
    initializeTaskActionClientFactory();
    initializeTaskRunnerFactory(configManager);
    initializeResourceManagement(configManager);
    initializeTaskMasterLifecycle();
    initializePersistentTaskLogs();
    initializeTaskLogProvider();
    initializeServer();

    final ScheduledExecutorService globalScheduledExec = scheduledExecutorFactory.create(1, "Global--%d");
    final MonitorScheduler monitorScheduler = new MonitorScheduler(
        getConfigFactory().build(MonitorSchedulerConfig.class),
        globalScheduledExec,
        emitter,
        monitors
    );
    getLifecycle().addManagedInstance(monitorScheduler);

    final Injector injector = Guice.createInjector(
        new IndexerCoordinatorServletModule(
            getJsonMapper(),
            config,
            emitter,
            taskMasterLifecycle,
            new TaskStorageQueryAdapter(taskStorage),
            taskLogProvider,
            configManager
        )
    );

    final Context staticContext = new Context(server, "/static", Context.SESSIONS);
    staticContext.addServlet(new ServletHolder(new DefaultServlet()), "/*");

    ResourceCollection resourceCollection = new ResourceCollection(
        new String[]{
            IndexerCoordinatorNode.class.getClassLoader().getResource("static").toExternalForm(),
            IndexerCoordinatorNode.class.getClassLoader().getResource("indexer_static").toExternalForm()
        }
    );
    staticContext.setBaseResource(resourceCollection);

    // If we want to support querying tasks (e.g. for realtime in local mode), we need a QueryServlet here.

    final Context root = new Context(server, "/", Context.SESSIONS);
    root.addServlet(new ServletHolder(new StatusServlet()), "/status");
    root.addServlet(new ServletHolder(new DefaultServlet()), "/mmx/*");
    root.addEventListener(new GuiceServletConfig(injector));
    root.addFilter(
        new FilterHolder(
            new RedirectFilter(
                new ToStringResponseHandler(Charsets.UTF_8),
                new RedirectInfo()
                {
                  @Override
                  public boolean doLocal()
                  {
                    return taskMasterLifecycle.isLeading();
                  }

                  @Override
                  public URL getRedirectURL(String queryString, String requestURI)
                  {
                    try {
                      return new URL(
                          String.format(
                              "http://%s%s",
                              taskMasterLifecycle.getLeader(),
                              requestURI
                          )
                      );
                    }
                    catch (Exception e) {
                      throw Throwables.propagate(e);
                    }
                  }
                }
            )
        ), "/*", 0
    );
    root.addFilter(GuiceFilter.class, "/mmx/merger/v1/*", 0);

    initialized = true;
  }

  private void initializeTaskActionClientFactory()
  {
    if (taskActionClientFactory == null) {
      taskActionClientFactory = new LocalTaskActionClientFactory(
          taskStorage,
          new TaskActionToolbox(taskQueue, taskLockbox, mergerDBCoordinator, emitter)
      );
    }
  }

  private void initializeTaskMasterLifecycle()
  {
    if (taskMasterLifecycle == null) {
      final ServiceDiscoveryConfig serviceDiscoveryConfig = getConfigFactory().build(ServiceDiscoveryConfig.class);
      taskMasterLifecycle = new TaskMasterLifecycle(
          taskQueue,
          taskActionClientFactory,
          config,
          serviceDiscoveryConfig,
          taskRunnerFactory,
          resourceManagementSchedulerFactory,
          getCuratorFramework(),
          emitter
      );
      getLifecycle().addManagedInstance(taskMasterLifecycle);
    }
  }

  private void initializePersistentTaskLogs() throws S3ServiceException
  {
    if (persistentTaskLogs == null) {
      final TaskLogConfig taskLogConfig = getConfigFactory().build(TaskLogConfig.class);
      if (taskLogConfig.getLogStorageBucket() != null) {
        initializeS3Service();
        persistentTaskLogs = new S3TaskLogs(
            taskLogConfig.getLogStorageBucket(),
            taskLogConfig.getLogStoragePrefix(),
            s3Service
        );
      } else {
        persistentTaskLogs = new NoopTaskLogs();
      }
    }
  }

  private void initializeTaskLogProvider()
  {
    if (taskLogProvider == null) {
      final List<TaskLogProvider> providers = Lists.newArrayList();

      // Use our TaskRunner if it is also a TaskLogProvider
      providers.add(
          new TaskLogProvider()
          {
            @Override
            public Optional<InputSupplier<InputStream>> streamTaskLog(String taskid, long offset) throws IOException
            {
              final TaskRunner runner = taskMasterLifecycle.getTaskRunner().orNull();
              if (runner instanceof TaskLogProvider) {
                return ((TaskLogProvider) runner).streamTaskLog(taskid, offset);
              } else {
                return Optional.absent();
              }
            }
          }
      );

      // Use our persistent log storage
      providers.add(persistentTaskLogs);

      taskLogProvider = new SwitchingTaskLogProvider(providers);
    }
  }

  @LifecycleStart
  public synchronized void start() throws Exception
  {
    if (!initialized) {
      doInit();
    }

    getLifecycle().start();
  }

  @LifecycleStop
  public synchronized void stop()
  {
    getLifecycle().stop();
  }

  private void initializeServer()
  {
    if (server == null) {
      server = Initialization.makeJettyServer(getConfigFactory().build(ServerConfig.class));

      getLifecycle().addHandler(
          new Lifecycle.Handler()
          {
            @Override
            public void start() throws Exception
            {
              log.info("Starting Jetty");
              server.start();
            }

            @Override
            public void stop()
            {
              log.info("Stopping Jetty");
              try {
                server.stop();
              }
              catch (Exception e) {
                log.error(e, "Exception thrown while stopping Jetty");
              }
            }
          }
      );
    }
  }

  private void initializeJacksonInjections()
  {
    InjectableValues.Std injectables = new InjectableValues.Std();

    injectables.addValue("s3Client", null)
               .addValue("segmentPusher", null)
               .addValue("eventReceiverProvider", null);

    getJsonMapper().setInjectableValues(injectables);
  }

  private void initializeJacksonSubtypes()
  {
    getJsonMapper().registerSubtypes(StaticS3FirehoseFactory.class);
    getJsonMapper().registerSubtypes(EventReceiverFirehoseFactory.class);
  }

  private void initializeHttpClient()
  {
    if (httpClient == null) {
      httpClient = HttpClientInit.createClient(
          HttpClientConfig.builder().withNumConnections(1).withReadTimeout(
              new Duration(
                  PropUtils.getProperty(
                      getProps(),
                      "druid.emitter.timeOut"
                  )
              )
          ).build(), getLifecycle()
      );
    }
  }

  private void initializeEmitter()
  {
    if (emitter == null) {
      emitter = new ServiceEmitter(
          PropUtils.getProperty(getProps(), "druid.service"),
          PropUtils.getProperty(getProps(), "druid.host"),
          Emitters.create(getProps(), httpClient, getJsonMapper(), getLifecycle())
      );
    }
    EmittingLogger.registerEmitter(emitter);
  }

  private void initializeMonitors()
  {
    if (monitors == null) {
      monitors = Lists.newArrayList();
      monitors.add(new JvmMonitor());
      monitors.add(new SysMonitor());
    }
  }

  private void initializeDB()
  {
    if (dbConnectorConfig == null) {
      dbConnectorConfig = getConfigFactory().build(DbConnectorConfig.class);
    }
    if (dbi == null) {
      dbi = new DbConnector(dbConnectorConfig).getDBI();
    }
  }

  private void initializeIndexerCoordinatorConfig()
  {
    if (config == null) {
      config = getConfigFactory().build(IndexerCoordinatorConfig.class);
    }
  }

  public void initializeS3Service() throws S3ServiceException
  {
    this.s3Service = new RestS3Service(
        new AWSCredentials(
            PropUtils.getProperty(getProps(), "com.metamx.aws.accessKey"),
            PropUtils.getProperty(getProps(), "com.metamx.aws.secretKey")
        )
    );
  }

  public void initializeMergeDBCoordinator()
  {
    if (mergerDBCoordinator == null) {
      mergerDBCoordinator = new MergerDBCoordinator(
          getJsonMapper(),
          dbConnectorConfig,
          dbi
      );
    }
  }

  public void initializeTaskQueue()
  {
    if (taskQueue == null) {
      // Don't start it here. The TaskMasterLifecycle will handle that when it feels like it.
      taskQueue = new TaskQueue(taskStorage, taskLockbox);
    }
  }

  public void initializeTaskLockbox()
  {
    if (taskLockbox == null) {
      taskLockbox = new TaskLockbox(taskStorage);
    }
  }

  public void initializeIndexerZkConfig()
  {
    if (indexerZkConfig == null) {
      indexerZkConfig = getConfigFactory().build(IndexerZkConfig.class);
    }
  }

  public void initializeTaskStorage()
  {
    if (taskStorage == null) {
      if (config.getStorageImpl().equals("local")) {
        taskStorage = new HeapMemoryTaskStorage();
      } else if (config.getStorageImpl().equals("db")) {
        final IndexerDbConnectorConfig dbConnectorConfig = getConfigFactory().build(IndexerDbConnectorConfig.class);
        DbConnector.createTaskTable(dbi, dbConnectorConfig.getTaskTable());
        DbConnector.createTaskLogTable(dbi, dbConnectorConfig.getTaskLogTable());
        DbConnector.createTaskLockTable(dbi, dbConnectorConfig.getTaskLockTable());

        taskStorage = new DbTaskStorage(
            getJsonMapper(),
            dbConnectorConfig,
            new DbConnector(dbConnectorConfig).getDBI()
        );
      } else {
        throw new ISE("Invalid storage implementation: %s", config.getStorageImpl());
      }
    }
  }

  private void initializeTaskRunnerFactory(final JacksonConfigManager configManager)
  {
    if (taskRunnerFactory == null) {
      if (config.getRunnerImpl().equals("remote")) {
        taskRunnerFactory = new TaskRunnerFactory()
        {
          @Override
          public TaskRunner build()
          {
            // Don't use scheduledExecutorFactory, since it's linked to the wrong lifecycle (global lifecycle instead
            // of leadership lifecycle)
            final ScheduledExecutorService retryScheduledExec = Executors.newScheduledThreadPool(
                1,
                new ThreadFactoryBuilder()
                    .setDaemon(true)
                    .setNameFormat("RemoteRunnerRetryExec--%d")
                    .build()
            );

            final CuratorFramework curator = getCuratorFramework();
            return new RemoteTaskRunner(
                getJsonMapper(),
                getConfigFactory().build(RemoteTaskRunnerConfig.class),
                curator,
                new PathChildrenCache(curator, indexerZkConfig.getAnnouncementPath(), true),
                retryScheduledExec,
                new RetryPolicyFactory(
                    getConfigFactory().buildWithReplacements(
                        RetryPolicyConfig.class,
                        ImmutableMap.of("base_path", "druid.indexing")
                    )
                ),
                configManager.watch(WorkerSetupData.CONFIG_KEY, WorkerSetupData.class),
                httpClient
            );
          }
        };

      } else if (config.getRunnerImpl().equals("local")) {
        taskRunnerFactory = new TaskRunnerFactory()
        {
          @Override
          public TaskRunner build()
          {
            final ExecutorService runnerExec = Executors.newFixedThreadPool(config.getNumLocalThreads());
            return new ForkingTaskRunner(
                getConfigFactory().build(ForkingTaskRunnerConfig.class),
                getProps(),
                persistentTaskLogs,
                runnerExec,
                getJsonMapper()
            );
          }
        };
      } else {
        throw new ISE("Invalid runner implementation: %s", config.getRunnerImpl());
      }
    }
  }

  private void initializeResourceManagement(final JacksonConfigManager configManager)
  {
    if (resourceManagementSchedulerFactory == null) {
      resourceManagementSchedulerFactory = new ResourceManagementSchedulerFactory()
      {
        @Override
        public ResourceManagementScheduler build(TaskRunner runner)
        {
          final ScheduledExecutorService scalingScheduledExec = Executors.newScheduledThreadPool(
              1,
              new ThreadFactoryBuilder()
                  .setDaemon(true)
                  .setNameFormat("ScalingExec--%d")
                  .build()
          );
          final AtomicReference<WorkerSetupData> workerSetupData = configManager.watch(
              WorkerSetupData.CONFIG_KEY, WorkerSetupData.class
          );

          AutoScalingStrategy strategy;
          if (config.getStrategyImpl().equalsIgnoreCase("ec2")) {
            strategy = new EC2AutoScalingStrategy(
                getJsonMapper(),
                new AmazonEC2Client(
                    new BasicAWSCredentials(
                        PropUtils.getProperty(getProps(), "com.metamx.aws.accessKey"),
                        PropUtils.getProperty(getProps(), "com.metamx.aws.secretKey")
                    )
                ),
                getConfigFactory().build(EC2AutoScalingStrategyConfig.class),
                workerSetupData
            );
          } else if (config.getStrategyImpl().equalsIgnoreCase("noop")) {
            strategy = new NoopAutoScalingStrategy();
          } else {
            throw new ISE("Invalid strategy implementation: %s", config.getStrategyImpl());
          }

          return new ResourceManagementScheduler(
              runner,
              new SimpleResourceManagementStrategy(
                  strategy,
                  getConfigFactory().build(SimpleResourceManagmentConfig.class),
                  workerSetupData
              ),
              getConfigFactory().build(ResourceManagementSchedulerConfig.class),
              scalingScheduledExec
          );
        }
      };
    }
  }

  public static class Builder
  {
    private ObjectMapper jsonMapper = null;
    private ObjectMapper smileMapper = null;
    private Lifecycle lifecycle = null;
    private Properties props = null;
    private ConfigurationObjectFactory configFactory = null;

    public Builder withMapper(ObjectMapper jsonMapper)
    {
      this.jsonMapper = jsonMapper;
      return this;
    }

    public Builder withLifecycle(Lifecycle lifecycle)
    {
      this.lifecycle = lifecycle;
      return this;
    }

    public Builder withProps(Properties props)
    {
      this.props = props;
      return this;
    }

    public Builder withConfigFactory(ConfigurationObjectFactory configFactory)
    {
      this.configFactory = configFactory;
      return this;
    }

    public IndexerCoordinatorNode build()
    {
      if (jsonMapper == null && smileMapper == null) {
        jsonMapper = new DefaultObjectMapper();
        smileMapper = new DefaultObjectMapper(new SmileFactory());
        smileMapper.getJsonFactory().setCodec(smileMapper);
      } else if (jsonMapper == null || smileMapper == null) {
        throw new ISE(
            "Only jsonMapper[%s] or smileMapper[%s] was set, must set neither or both.",
            jsonMapper,
            smileMapper
        );
      }

      if (lifecycle == null) {
        lifecycle = new Lifecycle();
      }

      if (props == null) {
        props = Initialization.loadProperties();
      }

      if (configFactory == null) {
        configFactory = Config.createFactory(props);
      }

      return new IndexerCoordinatorNode(props, lifecycle, jsonMapper, smileMapper, configFactory);
    }
  }
}<|MERGE_RESOLUTION|>--- conflicted
+++ resolved
@@ -255,15 +255,10 @@
     initializeIndexerCoordinatorConfig();
     initializeMergeDBCoordinator();
     initializeJacksonSubtypes();
+    initializeJacksonInjections();
     initializeTaskStorage();
     initializeTaskLockbox();
     initializeTaskQueue();
-<<<<<<< HEAD
-    initializeJacksonInjections();
-    initializeJacksonSubtypes();
-    initializeCurator();
-=======
->>>>>>> d1a8b93b
     initializeIndexerZkConfig();
     initializeTaskActionClientFactory();
     initializeTaskRunnerFactory(configManager);
