/*
 * Licensed to the Apache Software Foundation (ASF) under one
 * or more contributor license agreements.  See the NOTICE file
 * distributed with this work for additional information
 * regarding copyright ownership.  The ASF licenses this file
 * to you under the Apache License, Version 2.0 (the
 * "License"); you may not use this file except in compliance
 * with the License.  You may obtain a copy of the License at
 *
 *   http://www.apache.org/licenses/LICENSE-2.0
 *
 * Unless required by applicable law or agreed to in writing,
 * software distributed under the License is distributed on an
 * "AS IS" BASIS, WITHOUT WARRANTIES OR CONDITIONS OF ANY
 * KIND, either express or implied.  See the License for the
 * specific language governing permissions and limitations
 * under the License.
 */

package org.apache.druid.server.coordinator.duty;

import com.google.common.base.Preconditions;
import com.google.common.collect.ImmutableList;
import com.google.common.collect.ImmutableMap;
import com.google.common.collect.ImmutableSet;
import com.google.common.collect.Iterables;
import org.apache.druid.jackson.DefaultObjectMapper;
import org.apache.druid.java.util.common.DateTimes;
import org.apache.druid.java.util.common.Intervals;
import org.apache.druid.java.util.common.granularity.Granularities;
import org.apache.druid.java.util.common.guava.Comparators;
import org.apache.druid.segment.indexing.granularity.GranularitySpec;
import org.apache.druid.segment.indexing.granularity.UniformGranularitySpec;
import org.apache.druid.server.coordinator.DataSourceCompactionConfig;
import org.apache.druid.timeline.DataSegment;
import org.apache.druid.timeline.Partitions;
import org.apache.druid.timeline.VersionedIntervalTimeline;
import org.apache.druid.timeline.partition.NumberedShardSpec;
import org.apache.druid.timeline.partition.ShardSpec;
import org.assertj.core.api.Assertions;
import org.joda.time.Interval;
import org.joda.time.Period;
import org.junit.Assert;
import org.junit.Test;

import java.util.ArrayList;
import java.util.Arrays;
import java.util.Collections;
import java.util.Comparator;
import java.util.List;
import java.util.stream.Collectors;

public class NewestSegmentFirstPolicyTest
{
  private static final String DATA_SOURCE = "dataSource";
  private static final long DEFAULT_SEGMENT_SIZE = 1000;
  private static final int DEFAULT_NUM_SEGMENTS_PER_SHARD = 4;

  private final NewestSegmentFirstPolicy policy = new NewestSegmentFirstPolicy(new DefaultObjectMapper(), null);

  @Test
  public void testLargeOffsetAndSmallSegmentInterval()
  {
    final Period segmentPeriod = new Period("PT1H");
    final CompactionSegmentIterator iterator = policy.reset(
        ImmutableMap.of(DATA_SOURCE, createCompactionConfig(10000, new Period("P2D"), null)),
        ImmutableMap.of(
            DATA_SOURCE,
            createTimeline(
                new SegmentGenerateSpec(Intervals.of("2017-11-16T20:00:00/2017-11-17T04:00:00"), segmentPeriod),
                new SegmentGenerateSpec(Intervals.of("2017-11-14T00:00:00/2017-11-16T07:00:00"), segmentPeriod)
            )
        ),
        Collections.emptyMap()
    );

    assertCompactSegmentIntervals(
        iterator,
        segmentPeriod,
        Intervals.of("2017-11-14T00:00:00/2017-11-14T01:00:00"),
        Intervals.of("2017-11-15T03:00:00/2017-11-15T04:00:00"),
        true
    );
  }

  @Test
  public void testSmallOffsetAndLargeSegmentInterval()
  {
    final Period segmentPeriod = new Period("PT1H");
    final CompactionSegmentIterator iterator = policy.reset(
        ImmutableMap.of(DATA_SOURCE, createCompactionConfig(10000, new Period("PT1M"), null)),
        ImmutableMap.of(
            DATA_SOURCE,
            createTimeline(
                new SegmentGenerateSpec(Intervals.of("2017-11-16T20:00:00/2017-11-17T04:00:00"), segmentPeriod),
                new SegmentGenerateSpec(Intervals.of("2017-11-14T00:00:00/2017-11-16T07:00:00"), segmentPeriod)
            )
        ),
        Collections.emptyMap()
    );

    assertCompactSegmentIntervals(
        iterator,
        segmentPeriod,
        Intervals.of("2017-11-16T20:00:00/2017-11-16T21:00:00"),
        Intervals.of("2017-11-17T02:00:00/2017-11-17T03:00:00"),
        false
    );

    assertCompactSegmentIntervals(
        iterator,
        segmentPeriod,
        Intervals.of("2017-11-14T00:00:00/2017-11-14T01:00:00"),
        Intervals.of("2017-11-16T06:00:00/2017-11-16T07:00:00"),
        true
    );
  }

  @Test
  public void testLargeGapInData()
  {
    final Period segmentPeriod = new Period("PT1H");
    final CompactionSegmentIterator iterator = policy.reset(
        ImmutableMap.of(DATA_SOURCE, createCompactionConfig(10000, new Period("PT1H1M"), null)),
        ImmutableMap.of(
            DATA_SOURCE,
            createTimeline(
                new SegmentGenerateSpec(Intervals.of("2017-11-16T20:00:00/2017-11-17T04:00:00"), segmentPeriod),
                // larger gap than SegmentCompactionUtil.LOOKUP_PERIOD (1 day)
                new SegmentGenerateSpec(Intervals.of("2017-11-14T00:00:00/2017-11-15T07:00:00"), segmentPeriod)
            )
        ),
        Collections.emptyMap()
    );

    assertCompactSegmentIntervals(
        iterator,
        segmentPeriod,
        Intervals.of("2017-11-16T20:00:00/2017-11-16T21:00:00"),
        Intervals.of("2017-11-17T01:00:00/2017-11-17T02:00:00"),
        false
    );

    assertCompactSegmentIntervals(
        iterator,
        segmentPeriod,
        Intervals.of("2017-11-14T00:00:00/2017-11-14T01:00:00"),
        Intervals.of("2017-11-15T06:00:00/2017-11-15T07:00:00"),
        true
    );
  }

  @Test
  public void testHugeShard()
  {
    final CompactionSegmentIterator iterator = policy.reset(
        ImmutableMap.of(DATA_SOURCE, createCompactionConfig(10000, new Period("P1D"), null)),
        ImmutableMap.of(
            DATA_SOURCE,
            createTimeline(
                new SegmentGenerateSpec(
                    Intervals.of("2017-11-17T00:00:00/2017-11-18T03:00:00"),
                    new Period("PT1H"),
                    200,
                    DEFAULT_NUM_SEGMENTS_PER_SHARD
                ),
                new SegmentGenerateSpec(
                    Intervals.of("2017-11-09T00:00:00/2017-11-17T00:00:00"),
                    new Period("P2D"),
                    13000, // larger than target compact segment size
                    1
                ),
                new SegmentGenerateSpec(
                    Intervals.of("2017-11-05T00:00:00/2017-11-09T00:00:00"),
                    new Period("PT1H"),
                    200,
                    DEFAULT_NUM_SEGMENTS_PER_SHARD
                )
            )
        ),
        Collections.emptyMap()
    );

    Interval lastInterval = null;
    while (iterator.hasNext()) {
      final List<DataSegment> segments = iterator.next();
      lastInterval = segments.get(0).getInterval();

      Interval prevInterval = null;
      for (DataSegment segment : segments) {
        if (prevInterval != null && !prevInterval.getStart().equals(segment.getInterval().getStart())) {
          Assert.assertEquals(prevInterval.getEnd(), segment.getInterval().getStart());
        }

        prevInterval = segment.getInterval();
      }
    }

    Assert.assertNotNull(lastInterval);
    Assert.assertEquals(Intervals.of("2017-11-05T00:00:00/2017-11-05T01:00:00"), lastInterval);
  }

  @Test
  public void testManySegmentsPerShard()
  {
    final CompactionSegmentIterator iterator = policy.reset(
        ImmutableMap.of(DATA_SOURCE, createCompactionConfig(800000, new Period("P1D"), null)),
        ImmutableMap.of(
            DATA_SOURCE,
            createTimeline(
                new SegmentGenerateSpec(
                    Intervals.of("2017-12-04T01:00:00/2017-12-05T03:00:00"),
                    new Period("PT1H"),
                    375,
                    80
                ),
                new SegmentGenerateSpec(
                    Intervals.of("2017-12-04T00:00:00/2017-12-04T01:00:00"),
                    new Period("PT1H"),
                    200,
                    150
                ),
                new SegmentGenerateSpec(
                    Intervals.of("2017-12-03T18:00:00/2017-12-04T00:00:00"),
                    new Period("PT6H"),
                    200000,
                    1
                ),
                new SegmentGenerateSpec(
                    Intervals.of("2017-12-03T11:00:00/2017-12-03T18:00:00"),
                    new Period("PT1H"),
                    375,
                    80
                )
            )
        ),
        Collections.emptyMap()
    );

    Interval lastInterval = null;
    while (iterator.hasNext()) {
      final List<DataSegment> segments = iterator.next();
      lastInterval = segments.get(0).getInterval();

      Interval prevInterval = null;
      for (DataSegment segment : segments) {
        if (prevInterval != null && !prevInterval.getStart().equals(segment.getInterval().getStart())) {
          Assert.assertEquals(prevInterval.getEnd(), segment.getInterval().getStart());
        }

        prevInterval = segment.getInterval();
      }
    }

    Assert.assertNotNull(lastInterval);
    Assert.assertEquals(Intervals.of("2017-12-03T11:00:00/2017-12-03T12:00:00"), lastInterval);
  }

  @Test
  public void testSkipUnknownDataSource()
  {
    final String unknownDataSource = "unknown";
    final Period segmentPeriod = new Period("PT1H");
    final CompactionSegmentIterator iterator = policy.reset(
        ImmutableMap.of(
            unknownDataSource,
            createCompactionConfig(10000, new Period("P2D"), null),
            DATA_SOURCE,
            createCompactionConfig(10000, new Period("P2D"), null)
        ),
        ImmutableMap.of(
            DATA_SOURCE,
            createTimeline(
                new SegmentGenerateSpec(Intervals.of("2017-11-16T20:00:00/2017-11-17T04:00:00"), segmentPeriod),
                new SegmentGenerateSpec(Intervals.of("2017-11-14T00:00:00/2017-11-16T07:00:00"), segmentPeriod)
            )
        ),
        Collections.emptyMap()
    );

    assertCompactSegmentIntervals(
        iterator,
        segmentPeriod,
        Intervals.of("2017-11-14T00:00:00/2017-11-14T01:00:00"),
        Intervals.of("2017-11-15T03:00:00/2017-11-15T04:00:00"),
        true
    );
  }

  @Test
  public void testClearSegmentsToCompactWhenSkippingSegments()
  {
    final long inputSegmentSizeBytes = 800000;
    final VersionedIntervalTimeline<String, DataSegment> timeline = createTimeline(
        new SegmentGenerateSpec(
            Intervals.of("2017-12-03T00:00:00/2017-12-04T00:00:00"),
            new Period("P1D"),
            inputSegmentSizeBytes / 2 + 10,
            1
        ),
        new SegmentGenerateSpec(
            Intervals.of("2017-12-02T00:00:00/2017-12-03T00:00:00"),
            new Period("P1D"),
            inputSegmentSizeBytes + 10, // large segment
            1
        ),
        new SegmentGenerateSpec(
            Intervals.of("2017-12-01T00:00:00/2017-12-02T00:00:00"),
            new Period("P1D"),
            inputSegmentSizeBytes / 3 + 10,
            2
        )
    );
    final CompactionSegmentIterator iterator = policy.reset(
        ImmutableMap.of(DATA_SOURCE, createCompactionConfig(inputSegmentSizeBytes, new Period("P0D"), null)),
        ImmutableMap.of(DATA_SOURCE, timeline),
        Collections.emptyMap()
    );

    final List<DataSegment> expectedSegmentsToCompact = new ArrayList<>(
        timeline.findNonOvershadowedObjectsInInterval(Intervals.of("2017-12-03/2017-12-04"), Partitions.ONLY_COMPLETE)
    );
    expectedSegmentsToCompact.sort(Comparator.naturalOrder());

    final List<DataSegment> expectedSegmentsToCompact2 = new ArrayList<>(
        timeline.findNonOvershadowedObjectsInInterval(Intervals.of("2017-12-01/2017-12-02"), Partitions.ONLY_COMPLETE)
    );
    expectedSegmentsToCompact2.sort(Comparator.naturalOrder());

    Assertions.assertThat(iterator)
              .toIterable()
              .containsExactly(expectedSegmentsToCompact, expectedSegmentsToCompact2);
  }

  @Test
  public void testIfFirstSegmentIsInSkipOffset()
  {
    final VersionedIntervalTimeline<String, DataSegment> timeline = createTimeline(
        new SegmentGenerateSpec(
            Intervals.of("2017-12-02T14:00:00/2017-12-03T00:00:00"),
            new Period("PT5H"),
            40000,
            1
        )
    );

    final CompactionSegmentIterator iterator = policy.reset(
        ImmutableMap.of(DATA_SOURCE, createCompactionConfig(40000, new Period("P1D"), null)),
        ImmutableMap.of(DATA_SOURCE, timeline),
        Collections.emptyMap()
    );

    Assert.assertFalse(iterator.hasNext());
  }

  @Test
  public void testIfFirstSegmentOverlapsSkipOffset()
  {
    final VersionedIntervalTimeline<String, DataSegment> timeline = createTimeline(
        new SegmentGenerateSpec(
            Intervals.of("2017-12-01T23:00:00/2017-12-03T00:00:00"),
            new Period("PT5H"),
            40000,
            1
        )
    );

    final CompactionSegmentIterator iterator = policy.reset(
        ImmutableMap.of(DATA_SOURCE, createCompactionConfig(40000, new Period("P1D"), null)),
        ImmutableMap.of(DATA_SOURCE, timeline),
        Collections.emptyMap()
    );

    Assert.assertFalse(iterator.hasNext());
  }

  @Test
  public void testIfSegmentsSkipOffsetWithConfiguredSegmentGranularityEqual()
  {
    final VersionedIntervalTimeline<String, DataSegment> timeline = createTimeline(
        new SegmentGenerateSpec(Intervals.of("2017-11-30T23:00:00/2017-12-03T00:00:00"), new Period("P1D")),
        new SegmentGenerateSpec(Intervals.of("2017-10-14T00:00:00/2017-10-15T00:00:00"), new Period("P1D"))
    );

    final CompactionSegmentIterator iterator = policy.reset(
        ImmutableMap.of(DATA_SOURCE, createCompactionConfig(40000, new Period("P1D"), new UniformGranularitySpec(Granularities.DAY, null, null))),
        ImmutableMap.of(DATA_SOURCE, timeline),
        Collections.emptyMap()
    );

    // We should only get segments in Oct
    final List<DataSegment> expectedSegmentsToCompact = new ArrayList<>(
        timeline.findNonOvershadowedObjectsInInterval(Intervals.of("2017-10-14T00:00:00/2017-12-02T00:00:00"), Partitions.ONLY_COMPLETE)
    );

    Assert.assertTrue(iterator.hasNext());
    Assert.assertEquals(ImmutableSet.copyOf(expectedSegmentsToCompact), ImmutableSet.copyOf(Iterables.concat(ImmutableSet.copyOf(iterator))));
  }

  @Test
  public void testIfSegmentsSkipOffsetWithConfiguredSegmentGranularityLarger()
  {
    final VersionedIntervalTimeline<String, DataSegment> timeline = createTimeline(
        // This contains segment that
        // - Cross between month boundary of latest month (starts in Nov and ends in Dec). This should be skipped
        // - Fully in latest month (starts in Dec and ends in Dec). This should be skipped
        // - Does not overlap latest month (starts in Oct and ends in Oct). This should not be skipped
        new SegmentGenerateSpec(Intervals.of("2017-11-30T23:00:00/2017-12-03T00:00:00"), new Period("PT5H")),
        new SegmentGenerateSpec(Intervals.of("2017-10-14T00:00:00/2017-10-15T00:00:00"), new Period("PT5H"))
    );

    final CompactionSegmentIterator iterator = policy.reset(
        ImmutableMap.of(DATA_SOURCE, createCompactionConfig(40000, new Period("P1D"), new UniformGranularitySpec(Granularities.MONTH, null, null))),
        ImmutableMap.of(DATA_SOURCE, timeline),
        Collections.emptyMap()
    );

    // We should only get segments in Oct
    final List<DataSegment> expectedSegmentsToCompact = new ArrayList<>(
        timeline.findNonOvershadowedObjectsInInterval(Intervals.of("2017-10-14T00:00:00/2017-10-15T00:00:00"), Partitions.ONLY_COMPLETE)
    );

    Assert.assertTrue(iterator.hasNext());
    List<DataSegment> actual = iterator.next();
    Assert.assertEquals(expectedSegmentsToCompact.size(), actual.size());
    Assert.assertEquals(ImmutableSet.copyOf(expectedSegmentsToCompact), ImmutableSet.copyOf(actual));
    Assert.assertFalse(iterator.hasNext());
  }

  @Test
  public void testIfSegmentsSkipOffsetWithConfiguredSegmentGranularitySmaller()
  {
    final VersionedIntervalTimeline<String, DataSegment> timeline = createTimeline(
        new SegmentGenerateSpec(Intervals.of("2017-12-01T23:00:00/2017-12-03T00:00:00"), new Period("PT5H")),
        new SegmentGenerateSpec(Intervals.of("2017-10-14T00:00:00/2017-10-15T00:00:00"), new Period("PT5H"))
    );

    final CompactionSegmentIterator iterator = policy.reset(
        ImmutableMap.of(DATA_SOURCE, createCompactionConfig(40000, new Period("P1D"), new UniformGranularitySpec(Granularities.MINUTE, null, null))),
        ImmutableMap.of(DATA_SOURCE, timeline),
        Collections.emptyMap()
    );

    // We should only get segments in Oct
    final List<DataSegment> expectedSegmentsToCompact = new ArrayList<>(
        timeline.findNonOvershadowedObjectsInInterval(Intervals.of("2017-10-14T00:00:00/2017-10-15T00:00:00"), Partitions.ONLY_COMPLETE)
    );

    Assert.assertTrue(iterator.hasNext());
    Assert.assertEquals(ImmutableSet.copyOf(expectedSegmentsToCompact), ImmutableSet.copyOf(Iterables.concat(ImmutableSet.copyOf(iterator))));
  }

  @Test
  public void testWithSkipIntervals()
  {
    final Period segmentPeriod = new Period("PT1H");
    final CompactionSegmentIterator iterator = policy.reset(
        ImmutableMap.of(DATA_SOURCE, createCompactionConfig(10000, new Period("P1D"), null)),
        ImmutableMap.of(
            DATA_SOURCE,
            createTimeline(
                new SegmentGenerateSpec(Intervals.of("2017-11-16T20:00:00/2017-11-17T04:00:00"), segmentPeriod),
                new SegmentGenerateSpec(Intervals.of("2017-11-14T00:00:00/2017-11-16T07:00:00"), segmentPeriod)
            )
        ),
        ImmutableMap.of(
            DATA_SOURCE,
            ImmutableList.of(
                Intervals.of("2017-11-16T00:00:00/2017-11-17T00:00:00"),
                Intervals.of("2017-11-15T00:00:00/2017-11-15T20:00:00"),
                Intervals.of("2017-11-13T00:00:00/2017-11-14T01:00:00")
            )
        )
    );

    assertCompactSegmentIntervals(
        iterator,
        segmentPeriod,
        Intervals.of("2017-11-15T20:00:00/2017-11-15T21:00:00"),
        Intervals.of("2017-11-15T23:00:00/2017-11-16T00:00:00"),
        false
    );

    assertCompactSegmentIntervals(
        iterator,
        segmentPeriod,
        Intervals.of("2017-11-14T01:00:00/2017-11-14T02:00:00"),
        Intervals.of("2017-11-14T23:00:00/2017-11-15T00:00:00"),
        true
    );
  }

  @Test
  public void testHoleInSearchInterval()
  {
    final Period segmentPeriod = new Period("PT1H");
    final CompactionSegmentIterator iterator = policy.reset(
        ImmutableMap.of(DATA_SOURCE, createCompactionConfig(10000, new Period("PT1H"), null)),
        ImmutableMap.of(
            DATA_SOURCE,
            createTimeline(
                new SegmentGenerateSpec(Intervals.of("2017-11-16T00:00:00/2017-11-17T00:00:00"), segmentPeriod)
            )
        ),
        ImmutableMap.of(
            DATA_SOURCE,
            ImmutableList.of(
                Intervals.of("2017-11-16T04:00:00/2017-11-16T10:00:00"),
                Intervals.of("2017-11-16T14:00:00/2017-11-16T20:00:00")
            )
        )
    );

    assertCompactSegmentIntervals(
        iterator,
        segmentPeriod,
        Intervals.of("2017-11-16T20:00:00/2017-11-16T21:00:00"),
        Intervals.of("2017-11-16T22:00:00/2017-11-16T23:00:00"),
        false
    );

    assertCompactSegmentIntervals(
        iterator,
        segmentPeriod,
        Intervals.of("2017-11-16T10:00:00/2017-11-16T11:00:00"),
        Intervals.of("2017-11-16T13:00:00/2017-11-16T14:00:00"),
        false
    );

    assertCompactSegmentIntervals(
        iterator,
        segmentPeriod,
        Intervals.of("2017-11-16T00:00:00/2017-11-16T01:00:00"),
        Intervals.of("2017-11-16T03:00:00/2017-11-16T04:00:00"),
        true
    );
  }

  @Test
  public void testIteratorReturnsSegmentsInConfiguredSegmentGranularity()
  {
    final VersionedIntervalTimeline<String, DataSegment> timeline = createTimeline(
        // Segments with day interval from Oct to Dec
        new SegmentGenerateSpec(Intervals.of("2017-10-01T00:00:00/2017-12-31T00:00:00"), new Period("P1D"))
    );

    final CompactionSegmentIterator iterator = policy.reset(
        ImmutableMap.of(DATA_SOURCE, createCompactionConfig(130000, new Period("P0D"), new UniformGranularitySpec(Granularities.MONTH, null, null))),
        ImmutableMap.of(DATA_SOURCE, timeline),
        Collections.emptyMap()
    );

    // We should get all segments in timeline back since skip offset is P0D.
    // However, we only need to iterator 3 times (once for each month) since the new configured segmentGranularity is MONTH.
    // and hence iterator would return all segments bucketed to the configured segmentGranularity
    // Month of Dec
    Assert.assertTrue(iterator.hasNext());
    List<DataSegment> expectedSegmentsToCompact = new ArrayList<>(
        timeline.findNonOvershadowedObjectsInInterval(Intervals.of("2017-12-01T00:00:00/2017-12-31T00:00:00"), Partitions.ONLY_COMPLETE)
    );
    Assert.assertEquals(
        ImmutableSet.copyOf(expectedSegmentsToCompact),
        ImmutableSet.copyOf(iterator.next())
    );
    // Month of Nov
    Assert.assertTrue(iterator.hasNext());
    expectedSegmentsToCompact = new ArrayList<>(
        timeline.findNonOvershadowedObjectsInInterval(Intervals.of("2017-11-01T00:00:00/2017-12-01T00:00:00"), Partitions.ONLY_COMPLETE)
    );
    Assert.assertEquals(
        ImmutableSet.copyOf(expectedSegmentsToCompact),
        ImmutableSet.copyOf(iterator.next())
    );
    // Month of Oct
    Assert.assertTrue(iterator.hasNext());
    expectedSegmentsToCompact = new ArrayList<>(
        timeline.findNonOvershadowedObjectsInInterval(Intervals.of("2017-10-01T00:00:00/2017-11-01T00:00:00"), Partitions.ONLY_COMPLETE)
    );
    Assert.assertEquals(
        ImmutableSet.copyOf(expectedSegmentsToCompact),
        ImmutableSet.copyOf(iterator.next())
    );
    // No more
    Assert.assertFalse(iterator.hasNext());
  }

  @Test
  public void testIteratorReturnsSegmentsInMultipleIntervalIfConfiguredSegmentGranularityCrossBoundary()
  {
    final VersionedIntervalTimeline<String, DataSegment> timeline = createTimeline(
        new SegmentGenerateSpec(Intervals.of("2020-01-01/2020-01-08"), new Period("P7D")),
        new SegmentGenerateSpec(Intervals.of("2020-01-28/2020-02-03"), new Period("P7D")),
        new SegmentGenerateSpec(Intervals.of("2020-02-08/2020-02-15"), new Period("P7D"))
    );

    final CompactionSegmentIterator iterator = policy.reset(
        ImmutableMap.of(DATA_SOURCE, createCompactionConfig(130000, new Period("P0D"), new UniformGranularitySpec(Granularities.MONTH, null, null))),
        ImmutableMap.of(DATA_SOURCE, timeline),
        Collections.emptyMap()
    );
    // We should get the segment of "2020-01-28/2020-02-03" back twice when the iterator returns for Jan and when the
    // iterator returns for Feb.

    // Month of Jan
    List<DataSegment> expectedSegmentsToCompact = new ArrayList<>(
        timeline.findNonOvershadowedObjectsInInterval(Intervals.of("2020-01-28/2020-02-15"), Partitions.ONLY_COMPLETE)
    );
    Assert.assertTrue(iterator.hasNext());
    List<DataSegment> actual = iterator.next();
    Assert.assertEquals(expectedSegmentsToCompact.size(), actual.size());
    Assert.assertEquals(ImmutableSet.copyOf(expectedSegmentsToCompact), ImmutableSet.copyOf(actual));
    // Month of Feb
    expectedSegmentsToCompact = new ArrayList<>(
        timeline.findNonOvershadowedObjectsInInterval(Intervals.of("2020-01-01/2020-02-03"), Partitions.ONLY_COMPLETE)
    );
    Assert.assertTrue(iterator.hasNext());
    actual = iterator.next();
    Assert.assertEquals(expectedSegmentsToCompact.size(), actual.size());
    Assert.assertEquals(ImmutableSet.copyOf(expectedSegmentsToCompact), ImmutableSet.copyOf(actual));
    // No more
    Assert.assertFalse(iterator.hasNext());
  }

  @Test
  public void testIteratorDoesNotReturnCompactedInterval()
  {
    final VersionedIntervalTimeline<String, DataSegment> timeline = createTimeline(
        new SegmentGenerateSpec(Intervals.of("2017-12-01T00:00:00/2017-12-02T00:00:00"), new Period("P1D"))
    );

    final CompactionSegmentIterator iterator = policy.reset(
        ImmutableMap.of(DATA_SOURCE, createCompactionConfig(40000, new Period("P0D"), new UniformGranularitySpec(Granularities.MINUTE, null, null))),
        ImmutableMap.of(DATA_SOURCE, timeline),
        Collections.emptyMap()
    );

    final List<DataSegment> expectedSegmentsToCompact = new ArrayList<>(
        timeline.findNonOvershadowedObjectsInInterval(Intervals.of("2017-12-01T00:00:00/2017-12-02T00:00:00"), Partitions.ONLY_COMPLETE)
    );
    Assert.assertTrue(iterator.hasNext());
    Assert.assertEquals(ImmutableSet.copyOf(expectedSegmentsToCompact), ImmutableSet.copyOf(iterator.next()));
    // Iterator should return only once since all the "minute" interval of the iterator contains the same interval
    Assert.assertFalse(iterator.hasNext());
  }

  private static void assertCompactSegmentIntervals(
      CompactionSegmentIterator iterator,
      Period segmentPeriod,
      Interval from,
      Interval to,
      boolean assertLast
  )
  {
    Interval expectedSegmentIntervalStart = to;
    while (iterator.hasNext()) {
      final List<DataSegment> segments = iterator.next();

      final Interval firstInterval = segments.get(0).getInterval();
      Assert.assertTrue(
          "Intervals should be same or abutting",
          segments.stream().allMatch(
              segment -> segment.getInterval().isEqual(firstInterval) || segment.getInterval().abuts(firstInterval)
          )
      );

      final List<Interval> expectedIntervals = new ArrayList<>(segments.size());
      for (int i = 0; i < segments.size(); i++) {
        if (i > 0 && i % DEFAULT_NUM_SEGMENTS_PER_SHARD == 0) {
          expectedSegmentIntervalStart = new Interval(segmentPeriod, expectedSegmentIntervalStart.getStart());
        }
        expectedIntervals.add(expectedSegmentIntervalStart);
      }
      expectedIntervals.sort(Comparators.intervalsByStartThenEnd());

      Assert.assertEquals(
          expectedIntervals,
          segments.stream().map(DataSegment::getInterval).collect(Collectors.toList())
      );

      if (expectedSegmentIntervalStart.equals(from)) {
        break;
      }
      expectedSegmentIntervalStart = new Interval(segmentPeriod, expectedSegmentIntervalStart.getStart());
    }

    if (assertLast) {
      Assert.assertFalse(iterator.hasNext());
    }
  }

  private static VersionedIntervalTimeline<String, DataSegment> createTimeline(
      SegmentGenerateSpec... specs
  )
  {
    List<DataSegment> segments = new ArrayList<>();
    final String version = DateTimes.nowUtc().toString();

    final List<SegmentGenerateSpec> orderedSpecs = Arrays.asList(specs);
    orderedSpecs.sort(Comparator.comparing(s -> s.totalInterval, Comparators.intervalsByStartThenEnd().reversed()));

    for (SegmentGenerateSpec spec : orderedSpecs) {
      Interval remainingInterval = spec.totalInterval;

      while (!Intervals.isEmpty(remainingInterval)) {
        final Interval segmentInterval;
        if (remainingInterval.toDuration().isLongerThan(spec.segmentPeriod.toStandardDuration())) {
          segmentInterval = new Interval(spec.segmentPeriod, remainingInterval.getEnd());
        } else {
          segmentInterval = remainingInterval;
        }

        for (int i = 0; i < spec.numSegmentsPerShard; i++) {
          final ShardSpec shardSpec = new NumberedShardSpec(i, spec.numSegmentsPerShard);
          final DataSegment segment = new DataSegment(
              DATA_SOURCE,
              segmentInterval,
              version,
              null,
              ImmutableList.of(),
              ImmutableList.of(),
              shardSpec,
              0,
              spec.segmentSize
          );
          segments.add(segment);
        }

        remainingInterval = SegmentCompactionUtil.removeIntervalFromEnd(remainingInterval, segmentInterval);
      }
    }

    return VersionedIntervalTimeline.forSegments(segments);
  }

  private DataSourceCompactionConfig createCompactionConfig(
      long inputSegmentSizeBytes,
      Period skipOffsetFromLatest,
      GranularitySpec granularitySpec
  )
  {
    return new DataSourceCompactionConfig(
        DATA_SOURCE,
        0,
        inputSegmentSizeBytes,
        null,
        skipOffsetFromLatest,
        null,
<<<<<<< HEAD
        null,
=======
        granularitySpec,
>>>>>>> f5bfccc7
        null
    );
  }

  private static class SegmentGenerateSpec
  {
    private final Interval totalInterval;
    private final Period segmentPeriod;
    private final long segmentSize;
    private final int numSegmentsPerShard;

    SegmentGenerateSpec(Interval totalInterval, Period segmentPeriod)
    {
      this(totalInterval, segmentPeriod, DEFAULT_SEGMENT_SIZE, DEFAULT_NUM_SEGMENTS_PER_SHARD);
    }

    SegmentGenerateSpec(Interval totalInterval, Period segmentPeriod, long segmentSize, int numSegmentsPerShard)
    {
      Preconditions.checkArgument(numSegmentsPerShard >= 1);
      this.totalInterval = totalInterval;
      this.segmentPeriod = segmentPeriod;
      this.segmentSize = segmentSize;
      this.numSegmentsPerShard = numSegmentsPerShard;
    }
  }
}<|MERGE_RESOLUTION|>--- conflicted
+++ resolved
@@ -745,11 +745,8 @@
         null,
         skipOffsetFromLatest,
         null,
-<<<<<<< HEAD
         null,
-=======
         granularitySpec,
->>>>>>> f5bfccc7
         null
     );
   }
