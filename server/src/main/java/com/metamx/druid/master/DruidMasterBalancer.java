--- conflicted
+++ resolved
@@ -19,10 +19,6 @@
 
 package com.metamx.druid.master;
 
-<<<<<<< HEAD
-import com.google.common.collect.ImmutableMap;
-=======
->>>>>>> 875df7b9
 import com.google.common.collect.Maps;
 import com.google.common.collect.MinMaxPriorityQueue;
 import com.metamx.common.guava.Comparators;
@@ -33,13 +29,8 @@
 
 import java.util.ArrayList;
 import java.util.Comparator;
-<<<<<<< HEAD
-import java.util.HashSet;
 import java.util.List;
-=======
->>>>>>> 875df7b9
 import java.util.Map;
-import java.util.Set;
 import java.util.concurrent.ConcurrentHashMap;
 
 /**
@@ -76,7 +67,7 @@
       if (holder.getLifetime() <= 0) {
         log.makeAlert("[%s]: Balancer move segments queue has a segment stuck", tier)
             .addData("segment", holder.getSegment().getIdentifier())
-            .addData("server", holder.getServer())
+            .addData("server", holder.getFromServer())
             .emit();
       }
     }
@@ -110,15 +101,8 @@
         numSegments += server.getServer().getSegments().size();
       }
 
-<<<<<<< HEAD
       if (numSegments == 0) {
         log.info("No segments found.  Cannot balance.");
-=======
-      if (serversByPercentUsed.size() <= 1) {
-        log.info(
-            "[%s]: No unique values found for highest and lowest percent used servers: nothing to balance", tier
-        );
->>>>>>> 875df7b9
         continue;
       }
 
@@ -176,16 +160,10 @@
     final DataSegment segmentToMove = segment.getSegment();
     final String segmentName = segmentToMove.getIdentifier();
 
-<<<<<<< HEAD
     if (!toPeon.getSegmentsToLoad().contains(segmentToMove) &&
         (toServer.getSegment(segmentName) == null) &&
         new ServerHolder(toServer, toPeon).getAvailableSize() > segmentToMove.getSize()) {
-      log.info(
-          "Moving [%s] from [%s] to [%s]",
-          segmentName,
-          fromServerName,
-          toServerName
-      );
+      log.info("Moving [%s] from [%s] to [%s]", segmentName, fromServerName, toServerName);
       try {
         master.moveSegment(
             fromServerName,
@@ -195,18 +173,6 @@
             {
               @Override
               protected void execute()
-=======
-      if (!toPeon.getSegmentsToLoad().contains(segmentToMove) &&
-          (server.getSegment(segmentName) == null) &&
-          new ServerHolder(server, toPeon).getAvailableSize() > segmentToMove.getSize()) {
-        log.info("Moving [%s] from [%s] to [%s]", segmentName, fromServer, toServer);
-        try {
-          master.moveSegment(
-              fromServer,
-              toServer,
-              segmentToMove.getIdentifier(),
-              new LoadPeonCallback()
->>>>>>> 875df7b9
               {
                 Map<String, BalancerSegmentHolder> movingSegments = currentlyMovingSegments.get(toServer.getTier());
                 if (movingSegments != null) {
